--- conflicted
+++ resolved
@@ -1,14 +1,5 @@
 # Changelog
 
-<<<<<<< HEAD
-### 0.7.13
-
-* Switch to openpyxl for xlsx imports
-* Port Ben Portner's fixes for CSV encoding and newline handling
-* Add extraction of ecospold2 exchange properties
-* PR [#72](https://github.com/brightway-lca/brightway2-io/pull/72): expose `objs` argument in `write_lci_csv`
-* Handle Excel error values correctly when extracting
-=======
 ## 0.8.DEV1
 
 ## Breaking changes
@@ -27,7 +18,14 @@
 
 * `bw2io.extractors.excel.ExcelExtractor` now properly handles internal Excel errors.
 * Exchange properties are now included in ecospold 2 imports
->>>>>>> f04245f2
+
+### 0.7.13
+
+* Switch to openpyxl for xlsx imports
+* Port Ben Portner's fixes for CSV encoding and newline handling
+* Add extraction of ecospold2 exchange properties
+* PR [#72](https://github.com/brightway-lca/brightway2-io/pull/72): expose `objs` argument in `write_lci_csv`
+* Handle Excel error values correctly when extracting
 
 ### 0.7.12.1 (2020-03-12)
 
