--- conflicted
+++ resolved
@@ -351,18 +351,6 @@
         properties = {}
 
         for obj in exc.iterchildren():
-<<<<<<< HEAD
-            if not obj.tag.endswith('property'):
-                continue
-
-            properties[obj.name.text] = {'amount': float(obj.get('amount'))}
-            if hasattr(obj, "unitName"):
-                properties[obj.name.text]['unit'] = obj.unitName.text
-            if hasattr(obj, "comment"):
-                properties[obj.name.text]['comment'] = obj.comment.text
-
-        print(properties)
-=======
             if not obj.tag.endswith("property"):
                 continue
 
@@ -372,7 +360,6 @@
             if hasattr(obj, "comment"):
                 properties[obj.name.text]["comment"] = obj.comment.text
 
->>>>>>> f04245f2
         return properties
 
     @classmethod
@@ -430,13 +417,8 @@
                     and o.classificationSystem.text == "CPC"
                 ]
             },
-<<<<<<< HEAD
-            'production volume': float(exc.get("productionVolumeAmount") or 0),
-            'properties': cls.extract_properties(exc),
-=======
             "production volume": float(exc.get("productionVolumeAmount") or 0),
             "properties": cls.extract_properties(exc),
->>>>>>> f04245f2
             # 'xml': etree.tostring(exc, pretty_print=True)
         }
         if not is_biosphere:
