--- conflicted
+++ resolved
@@ -217,12 +217,8 @@
         ("Mapping", "3.1"),
         ("Mapping 3.2", "3.2"),
         ("Mapping 3.3", "3.3"),
-<<<<<<< HEAD
-        ("Mapping 3.5", "3.5")
-=======
         ("Mapping 3.4", "3.4"),
         ("Mapping 3.5", "3.5"),
->>>>>>> a16819df
     )
 
     for ws_name, version in VERSIONS:
